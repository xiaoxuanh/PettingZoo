--- conflicted
+++ resolved
@@ -76,11 +76,7 @@
     #     return observation_dict, reward_dict, done_dict, info_dict
 
     def step(self, action, observe = True):
-<<<<<<< HEAD
-        self.agent = self.agent_selection
-=======
         self.agent_selection = self.agent_selector_obj.next()
->>>>>>> 8a9b746b
         if any(action) == None or any(action) == np.NaN:
             action = [0 for _ in action]
         elif not self.action_spaces[agent].contains(action):
@@ -103,4 +99,5 @@
         return self.observe(self.agent_selection)
 
     def observe(self, agent):
+        agent = agent % self.num_agents
         return self.env.observe(agent)