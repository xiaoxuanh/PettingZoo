--- conflicted
+++ resolved
@@ -34,17 +34,10 @@
 class raw_env(AECEnv, EzPickle):
 
     metadata = {
-<<<<<<< HEAD
-        'render.modes': ['human', "rgb_array"],
-        'name': "knights_archers_zombies_v8",
-        'is_parallelizable': True,
-        'video.frames_per_second': FPS
-=======
         "render.modes": ["human", "rgb_array"],
         "name": "knights_archers_zombies_v8",
         "is_parallelizable": True,
         "video.frames_per_second": const.FPS,
->>>>>>> 43bcbbd4
     }
 
     def __init__(
