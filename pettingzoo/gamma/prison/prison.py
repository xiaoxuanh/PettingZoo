from pettingzoo import AECEnv
from pettingzoo.utils import agent_selector
import pygame
import os
import numpy as np
import random
from gym import spaces
os.environ['PYGAME_HIDE_SUPPORT_PROMPT'] = 'hide'
                
# env = agent_selection([10,20,30,40])
# for i in range(10):
#     print("curr", env.agent_select)
#     # print("next", env.peek_next_agent())
#     if i == 4:
#         env.reinit([11,21,31,41])


def get_image(path):
    from os import path as os_path
    cwd = os_path.dirname(__file__)
    image = pygame.image.load(cwd + '/' + path)
    return image


def within(a, b, diff):
    return abs(a - b) <= diff


class Prisoner:
    def __init__(self, p, l, r, w):
        self.position = p
        self.left_bound = l
        self.right_bound = r
        self.window = w
        self.first_touch = -1  # rewarded on touching bound != first_touch
        self.last_touch = -1  # to track last touched wall
        self.still_sprite = None
        self.left_sprite = None
        self.right_sprite = None
        self.state = 0
        self.sprite_timer_on = False
        self.last_sprite_movement = 0
        self.sprite_timer = 0 # if the agent hasn't moved left or right in X frames, set sprite to "still"

    def set_sprite(self, s):
<<<<<<< HEAD
        self.still_sprite = get_image(s+"_still.png")
        self.left_sprite = get_image(s+"_left.png")
        self.right_sprite = get_image(s+"_right.png")
        self.right_bound -= self.right_sprite.get_width()
=======
        self.still_sprite = get_image(s + "_still.png")
        self.left_sprite = get_image(s + "_left.png")
        self.right_sprite = get_image(s + "_right.png")
>>>>>>> f1f6e6f4

    def set_state(self, st):
        self.state = st

    def get_sprite(self):
        if self.last_sprite_movement == 0:
            return self.still_sprite
        elif self.last_sprite_movement == 1:
            return self.right_sprite
        elif self.last_sprite_movement == -1:
            return self.left_sprite
        else:
            print("INVALID STATE", self.state)
            return self.still_sprite

    def update_sprite(self, movement):
        if movement != 0:
            self.sprite_timer_on = True
            self.sprite_timer = 0
            self.last_sprite_movement = movement
        if self.sprite_timer_on:
            self.sprite_timer += 1
        if self.sprite_timer > 2: # FIXME: change the number here if you want the left/right sprite to last longer on screen after moving to either direction
            self.sprite_timer = 0
            self.sprite_timer_on = False
            self.last_sprite_movement = 0


class env(AECEnv):

    def __init__(self, continuous=False, vector_observation=True, max_frames=500):
        # super(env, self).__init__()
        self.num_agents = 8
        self.agents = list(range(0, self.num_agents))
        self.agent_order = self.agents[:]
        self.agent_selector_obj = agent_selector(self.agent_order)
        self.agent_selection = 0
<<<<<<< HEAD
        self.sprite_list = ["sprites/alien", "sprites/drone", "sprites/glowy", "sprites/reptile", "sprites/ufo", "sprites/bunny", "sprites/robot", "sprites/tank"]
=======
        self.sprite_list = ["sprites/alien", "sprites/drone", "sprites/glowy",
                            "sprites/reptile", "sprites/ufo", "sprites/tank", "sprites/rabbit", "sprites/robot", ]
>>>>>>> f1f6e6f4
        self.rewards = dict(zip(self.agents, [0 for _ in self.agents]))
        self.dones = dict(zip(self.agents, [False for _ in self.agents]))
        self.infos = dict(zip(self.agents, [[] for _ in self.agents]))
        self.metadata = {'render.modes': ['human']}
        self.rendering = False
        self.max_frames = max_frames

        pygame.init()
        self.clock = pygame.time.Clock()
        self.done_val = False

        self.background = get_image('background.png')
<<<<<<< HEAD
=======
        self.prisoner_sprite = get_image('prisoner.png')
        self.prisoner_sprite_x = 50
        self.prisoner_sprite_y = 50
>>>>>>> f1f6e6f4

        self.velocity = 8
        self.continuous = continuous
        self.vector_obs = vector_observation

        self.action_spaces = {}
        if continuous:
            for a in self.agents:
                self.action_spaces[a] = spaces.Box(
                    low=np.NINF, high=np.Inf, shape=(1,))
        else:
            for a in self.agents:
                self.action_spaces[a] = spaces.Box(low=-1, high=1, shape=(1,))

        self.observation_spaces = {}
        self.last_observation = {}
        for a in self.agents:
            self.last_observation[a] = None
            if vector_observation:
                self.observation_spaces[a] = spaces.Box(
                    low=-300, high=300, shape=(2,))
            else:
                self.observation_spaces[a] = spaces.Box(
                    low=0, high=255, shape=(300, 100, 3))

        # self.options = pymunk.pygame_util.DrawOptions(self.screen)
        # self.options.shape_outline_color = (50, 50, 50, 5)
        # self.options.shape_static_color = (100, 100, 100, 10)

        self.walls = []
        self.create_walls()

        self.prisoners = {}
<<<<<<< HEAD
        prisoner_spawn_locs = [(200, 150-40, 50, 350, (50, 50, 350, 150)), 
                                (550, 150-40, 400, 700, (400, 50, 700, 150)), 
                                (200, 300-46, 50, 350, (50, 200, 350, 300)),
                               (550, 300-48, 400, 700, (400, 200, 700, 300)), 
                               (200, 450-32, 50, 350, (50, 350, 350, 450)), 
                               (550, 450-54, 400, 700, (400, 350, 700, 450)), 
                               (200, 600-48, 50, 350, (50, 500, 350, 600)), 
                               (550, 600-53, 400, 700, (400, 500, 700, 600))]
        self.prisoner_mapping = {(0, 0): 0, (1, 0): 1, (0, 1): 2,
                                 (1, 1): 3, (0, 2): 4, (1, 2): 5, (0, 3): 6, (1, 3): 7}
        p_count = 0
        for p in prisoner_spawn_locs:	
            x, y, l, r, u = p	
            self.prisoners[p_count] = self.create_prisoner(
                x + random.randint(-20, 20), y, l, r, u)	
            p_count += 1

        sprite = 0
        for p in self.prisoners:
            self.prisoners[p].set_sprite(self.sprite_list[sprite])
            sprite = (sprite + 1) % len(self.sprite_list)

        self.frames = 0	
        self.reset()
        self.screen.blit(self.background, (0, 0))
        self.render()
=======
        prisoner_spawn_locs = [(200, 150 - self.prisoner_sprite_y, 50, 350, (50, 50, 350, 150)),
                               (550, 150 - self.prisoner_sprite_y,
                                400, 700, (400, 50, 700, 150)),
                               (200, 300 - self.prisoner_sprite_y,
                                50, 350, (50, 200, 350, 300)),
                               (550, 300 - self.prisoner_sprite_y,
                                400, 700, (400, 200, 700, 300)),
                               (200, 450 - self.prisoner_sprite_y,
                                50, 350, (50, 350, 350, 450)),
                               (550, 450 - self.prisoner_sprite_y,
                                400, 700, (400, 350, 700, 450)),
                               (200, 600 - self.prisoner_sprite_y,
                                50, 350, (50, 500, 350, 600)),
                               (550, 600 - self.prisoner_sprite_y, 400, 700, (400, 500, 700, 600))]
        self.prisoner_mapping = {(0, 0): 0, (1, 0): 1, (0, 1): 2,
                                 (1, 1): 3, (0, 2): 4, (1, 2): 5, (0, 3): 6, (1, 3): 7}
        p_count = 0
        for p in prisoner_spawn_locs:
            x, y, l, r, u = p
            self.prisoners[p_count] = self.create_prisoner(
                x + random.randint(-20, 20), y, l, r, u)
            p_count += 1

        sprite = 0
        for p in self.prisoners.values():
            p.set_sprite(self.sprite_list[sprite])
            sprite = (sprite + 1) % len(self.sprite_list)

        self.frames = 0
        self.reset()
>>>>>>> f1f6e6f4

    def create_walls(self):
        self.walls = [(0, 0, 50, 700), (350, 0, 50, 700),
                      (700, 0, 50, 700)]
        self.vert_walls = []
        for i in range(5):
            y = 150 * i
            self.walls.append((50, y, 300, 50))
            self.walls.append((400, y, 300, 50))

    def create_prisoner(self, x, y, l, r, u):
        return Prisoner((x, y), l, r, u)

    def reward(self):
        return dict(zip(self.agents, self.last_rewards))

    # returns reward of hitting both sides of room, 0 if not
    def move_prisoner(self, prisoner_id, movement):
        prisoner = self.prisoners[prisoner_id]
        if not np.isscalar(movement):
            movement = movement[0]
        prisoner.update_sprite(movement)
        if self.continuous:
            prisoner.position = (
                prisoner.position[0] + movement, prisoner.position[1])
        else:
            prisoner.position = (
                prisoner.position[0] + movement * self.velocity, prisoner.position[1])
        reward = 0
        if prisoner.position[0] < prisoner.left_bound:
            prisoner.position = (prisoner.left_bound, prisoner.position[1])
            if prisoner.first_touch == -1:
                prisoner.first_touch = prisoner.left_bound
            if prisoner.first_touch != prisoner.left_bound and prisoner.last_touch == prisoner.right_bound:
                reward = 1
            prisoner.last_touch = prisoner.left_bound
        if prisoner.position[0] > prisoner.right_bound:
            prisoner.position = (prisoner.right_bound, prisoner.position[1])
            if prisoner.first_touch == -1:
                prisoner.first_touch = prisoner.right_bound
            if prisoner.first_touch != prisoner.right_bound and prisoner.last_touch == prisoner.left_bound:
                reward = 1
            prisoner.last_touch = prisoner.right_bound
        return reward

    def convert_coord_to_prisoner_id(self, c):
        return self.prisoner_mapping[c]

    def close(self):
        pygame.event.pump()
        pygame.display.quit()
        pygame.quit()

    def draw(self):
<<<<<<< HEAD
        dynamic_background = get_image('blit_background.png')
        self.screen.blit(dynamic_background, (0,0)) 
        for p in self.prisoners:
            self.screen.blit(self.prisoners[p].get_sprite(), self.prisoners[p].position)
=======
        self.screen.blit(self.background, (0, 0))
        for k in self.walls:
            pygame.draw.rect(self.screen, (0, 0, 0), pygame.Rect(k))
        for pid in self.prisoners:
            p = self.prisoners[pid]
            self.screen.blit(p.get_sprite(), p.position)
>>>>>>> f1f6e6f4

        # self.space.debug_draw(self.options)

    def observe(self, agent):
        if self.vector_obs:

            p = self.prisoners[agent]
            x = p.position[0]
            obs = np.array([x - p.left_bound, p.right_bound - x])
            return obs
        else:
            capture = pygame.surfarray.array3d(self.screen)
            p = self.prisoners[agent]
            x1, y1, x2, y2 = p.window
            sub_screen = np.array(capture[x1:x2, y1:y2, :])
            print(sub_screen.shape)
            return sub_screen

    def reset(self, observe=True):
        self.done_val = False
<<<<<<< HEAD

        prisoner_spawn_locs = [(200, 150-40, 50, 350, (50, 50, 350, 150)), 
                                (550, 150-40, 400, 700, (400, 50, 700, 150)), 
                                (200, 300-46, 50, 350, (50, 200, 350, 300)),
                               (550, 300-48, 400, 700, (400, 200, 700, 300)), 
                               (200, 450-32, 50, 350, (50, 350, 350, 450)), 
                               (550, 450-54, 400, 700, (400, 350, 700, 450)), 
                               (200, 600-48, 50, 350, (50, 500, 350, 600)), 
                               (550, 600-53, 400, 700, (400, 500, 700, 600))]
=======
        prisoner_spawn_locs = [(200, 150 - self.prisoner_sprite_y, 50, 350, (50, 50, 350, 150)), (550, 150 - self.prisoner_sprite_y, 400, 700, (400, 50, 700, 150)), (200, 300 - self.prisoner_sprite_y, 50, 350, (50, 200, 350, 300)), (550, 300 - self.prisoner_sprite_y, 400, 700, (400, 200, 700, 300)),
                               (200, 450 - self.prisoner_sprite_y, 50, 350, (50, 350, 350, 450)), (550, 450 - self.prisoner_sprite_y, 400, 700, (400, 350, 700, 450)), (200, 600 - self.prisoner_sprite_y, 50, 350, (50, 500, 350, 600)), (550, 600 - self.prisoner_sprite_y, 400, 700, (400, 500, 700, 600))]
>>>>>>> f1f6e6f4
        self.agent_selector_obj.reinit(self.agent_order)
        self.agent_selection = self.agent_selector_obj.next()
        for i in self.agents:
            p = self.prisoners[i]
            x, y, l, r, u = prisoner_spawn_locs[i]
            p.position = (x + random.randint(-20, 20), y)
        self.last_rewards = [0 for _ in self.agents]
<<<<<<< HEAD
        self.frames = 0	
=======
        self.frames = 0
>>>>>>> f1f6e6f4
        self.rendering = False
        if observe:
            return self.observe(self.agent_selection)

    def step(self, action, observe=True):
        # move prisoners, -1 = move left, 0 = do  nothing and 1 is move right
        agent = self.agent_selection
        # if not continuous, input must be normalized
        reward = 0
        if action != None:
            if action != 0 and not self.continuous:
                action = action / abs(action)
            reward = self.move_prisoner(agent, action)
        else:
            print("Error, received null action")
            action = 0

        # set the sprite state to action normalized
        if action != 0:
            self.prisoners[agent].set_state(action / abs(action))
        else:
            self.prisoners[agent].set_state(0)

        self.rewards[agent] = reward
        if self.rendering:
            self.clock.tick(30)
        else:
            self.clock.tick()

<<<<<<< HEAD
        self.num_frames += 1
        if (self.num_frames >= self.max_frames):
=======
        self.frames += 1
        if (self.frames >= self.max_frames):
>>>>>>> f1f6e6f4
            self.done_val = True
            for d in self.dones:
                self.dones[d] = True

        self.agent_selection = self.agent_selector_obj.next()
        observation = self.observe(self.agent_selection)

        pygame.event.pump()
        if observe:
            return observation

<<<<<<< HEAD
    def render(self, mode='human'):	
        if not self.rendering:	
            pygame.display.init()	
            self.screen = pygame.display.set_mode((750, 650))
            self.screen.blit(self.background, (0, 0))
=======
    def render(self, mode='human'):
        if not self.rendering:
            pygame.display.init()
            self.screen = pygame.display.set_mode((750, 650))
>>>>>>> f1f6e6f4
        self.rendering = True
        self.draw()
        pygame.display.flip()


from .manual_control import manual_control<|MERGE_RESOLUTION|>--- conflicted
+++ resolved
@@ -23,7 +23,7 @@
 
 
 def within(a, b, diff):
-    return abs(a - b) <= diff
+    return abs(a-b) <= diff
 
 
 class Prisoner:
@@ -43,20 +43,14 @@
         self.sprite_timer = 0 # if the agent hasn't moved left or right in X frames, set sprite to "still"
 
     def set_sprite(self, s):
-<<<<<<< HEAD
         self.still_sprite = get_image(s+"_still.png")
         self.left_sprite = get_image(s+"_left.png")
         self.right_sprite = get_image(s+"_right.png")
         self.right_bound -= self.right_sprite.get_width()
-=======
-        self.still_sprite = get_image(s + "_still.png")
-        self.left_sprite = get_image(s + "_left.png")
-        self.right_sprite = get_image(s + "_right.png")
->>>>>>> f1f6e6f4
 
     def set_state(self, st):
         self.state = st
-
+    
     def get_sprite(self):
         if self.last_sprite_movement == 0:
             return self.still_sprite
@@ -65,7 +59,7 @@
         elif self.last_sprite_movement == -1:
             return self.left_sprite
         else:
-            print("INVALID STATE", self.state)
+            print("INVALID STATE",self.state)
             return self.still_sprite
 
     def update_sprite(self, movement):
@@ -90,30 +84,22 @@
         self.agent_order = self.agents[:]
         self.agent_selector_obj = agent_selector(self.agent_order)
         self.agent_selection = 0
-<<<<<<< HEAD
         self.sprite_list = ["sprites/alien", "sprites/drone", "sprites/glowy", "sprites/reptile", "sprites/ufo", "sprites/bunny", "sprites/robot", "sprites/tank"]
-=======
-        self.sprite_list = ["sprites/alien", "sprites/drone", "sprites/glowy",
-                            "sprites/reptile", "sprites/ufo", "sprites/tank", "sprites/rabbit", "sprites/robot", ]
->>>>>>> f1f6e6f4
         self.rewards = dict(zip(self.agents, [0 for _ in self.agents]))
         self.dones = dict(zip(self.agents, [False for _ in self.agents]))
         self.infos = dict(zip(self.agents, [[] for _ in self.agents]))
-        self.metadata = {'render.modes': ['human']}
+        self.metadata = {'render.modes': ['human']} 
         self.rendering = False
         self.max_frames = max_frames
 
         pygame.init()
+        pygame.display.init()
         self.clock = pygame.time.Clock()
+        self.screen = pygame.display.set_mode((750, 650))
+        self.num_frames = 0
         self.done_val = False
 
         self.background = get_image('background.png')
-<<<<<<< HEAD
-=======
-        self.prisoner_sprite = get_image('prisoner.png')
-        self.prisoner_sprite_x = 50
-        self.prisoner_sprite_y = 50
->>>>>>> f1f6e6f4
 
         self.velocity = 8
         self.continuous = continuous
@@ -122,22 +108,19 @@
         self.action_spaces = {}
         if continuous:
             for a in self.agents:
-                self.action_spaces[a] = spaces.Box(
-                    low=np.NINF, high=np.Inf, shape=(1,))
+                self.action_spaces[a] = spaces.Box(low=np.NINF, high=np.Inf, shape=(1,))
         else:
             for a in self.agents:
                 self.action_spaces[a] = spaces.Box(low=-1, high=1, shape=(1,))
 
-        self.observation_spaces = {}
+        self.observation_spaces= {}
         self.last_observation = {}
         for a in self.agents:
             self.last_observation[a] = None
             if vector_observation:
-                self.observation_spaces[a] = spaces.Box(
-                    low=-300, high=300, shape=(2,))
+                self.observation_spaces[a] = spaces.Box(low=-300, high=300, shape=(2,))
             else:
-                self.observation_spaces[a] = spaces.Box(
-                    low=0, high=255, shape=(300, 100, 3))
+                self.observation_spaces[a] = spaces.Box(low=0, high=255, shape=(300,100,3))
 
         # self.options = pymunk.pygame_util.DrawOptions(self.screen)
         # self.options.shape_outline_color = (50, 50, 50, 5)
@@ -147,7 +130,6 @@
         self.create_walls()
 
         self.prisoners = {}
-<<<<<<< HEAD
         prisoner_spawn_locs = [(200, 150-40, 50, 350, (50, 50, 350, 150)), 
                                 (550, 150-40, 400, 700, (400, 50, 700, 150)), 
                                 (200, 300-46, 50, 350, (50, 200, 350, 300)),
@@ -174,45 +156,13 @@
         self.reset()
         self.screen.blit(self.background, (0, 0))
         self.render()
-=======
-        prisoner_spawn_locs = [(200, 150 - self.prisoner_sprite_y, 50, 350, (50, 50, 350, 150)),
-                               (550, 150 - self.prisoner_sprite_y,
-                                400, 700, (400, 50, 700, 150)),
-                               (200, 300 - self.prisoner_sprite_y,
-                                50, 350, (50, 200, 350, 300)),
-                               (550, 300 - self.prisoner_sprite_y,
-                                400, 700, (400, 200, 700, 300)),
-                               (200, 450 - self.prisoner_sprite_y,
-                                50, 350, (50, 350, 350, 450)),
-                               (550, 450 - self.prisoner_sprite_y,
-                                400, 700, (400, 350, 700, 450)),
-                               (200, 600 - self.prisoner_sprite_y,
-                                50, 350, (50, 500, 350, 600)),
-                               (550, 600 - self.prisoner_sprite_y, 400, 700, (400, 500, 700, 600))]
-        self.prisoner_mapping = {(0, 0): 0, (1, 0): 1, (0, 1): 2,
-                                 (1, 1): 3, (0, 2): 4, (1, 2): 5, (0, 3): 6, (1, 3): 7}
-        p_count = 0
-        for p in prisoner_spawn_locs:
-            x, y, l, r, u = p
-            self.prisoners[p_count] = self.create_prisoner(
-                x + random.randint(-20, 20), y, l, r, u)
-            p_count += 1
-
-        sprite = 0
-        for p in self.prisoners.values():
-            p.set_sprite(self.sprite_list[sprite])
-            sprite = (sprite + 1) % len(self.sprite_list)
-
-        self.frames = 0
-        self.reset()
->>>>>>> f1f6e6f4
 
     def create_walls(self):
         self.walls = [(0, 0, 50, 700), (350, 0, 50, 700),
                       (700, 0, 50, 700)]
         self.vert_walls = []
         for i in range(5):
-            y = 150 * i
+            y = 150*i
             self.walls.append((50, y, 300, 50))
             self.walls.append((400, y, 300, 50))
 
@@ -233,7 +183,7 @@
                 prisoner.position[0] + movement, prisoner.position[1])
         else:
             prisoner.position = (
-                prisoner.position[0] + movement * self.velocity, prisoner.position[1])
+                prisoner.position[0] + movement*self.velocity, prisoner.position[1])
         reward = 0
         if prisoner.position[0] < prisoner.left_bound:
             prisoner.position = (prisoner.left_bound, prisoner.position[1])
@@ -260,40 +210,31 @@
         pygame.quit()
 
     def draw(self):
-<<<<<<< HEAD
         dynamic_background = get_image('blit_background.png')
         self.screen.blit(dynamic_background, (0,0)) 
         for p in self.prisoners:
             self.screen.blit(self.prisoners[p].get_sprite(), self.prisoners[p].position)
-=======
-        self.screen.blit(self.background, (0, 0))
-        for k in self.walls:
-            pygame.draw.rect(self.screen, (0, 0, 0), pygame.Rect(k))
-        for pid in self.prisoners:
-            p = self.prisoners[pid]
-            self.screen.blit(p.get_sprite(), p.position)
->>>>>>> f1f6e6f4
 
         # self.space.debug_draw(self.options)
 
     def observe(self, agent):
         if self.vector_obs:
-
+            
             p = self.prisoners[agent]
             x = p.position[0]
-            obs = np.array([x - p.left_bound, p.right_bound - x])
+            obs = np.array([x-p.left_bound,p.right_bound - x])
             return obs
         else:
             capture = pygame.surfarray.array3d(self.screen)
             p = self.prisoners[agent]
             x1, y1, x2, y2 = p.window
-            sub_screen = np.array(capture[x1:x2, y1:y2, :])
+            sub_screen = np.array(capture[x1:x2,y1:y2, :])
             print(sub_screen.shape)
             return sub_screen
 
     def reset(self, observe=True):
+        self.num_frames = 0
         self.done_val = False
-<<<<<<< HEAD
 
         prisoner_spawn_locs = [(200, 150-40, 50, 350, (50, 50, 350, 150)), 
                                 (550, 150-40, 400, 700, (400, 50, 700, 150)), 
@@ -303,25 +244,18 @@
                                (550, 450-54, 400, 700, (400, 350, 700, 450)), 
                                (200, 600-48, 50, 350, (50, 500, 350, 600)), 
                                (550, 600-53, 400, 700, (400, 500, 700, 600))]
-=======
-        prisoner_spawn_locs = [(200, 150 - self.prisoner_sprite_y, 50, 350, (50, 50, 350, 150)), (550, 150 - self.prisoner_sprite_y, 400, 700, (400, 50, 700, 150)), (200, 300 - self.prisoner_sprite_y, 50, 350, (50, 200, 350, 300)), (550, 300 - self.prisoner_sprite_y, 400, 700, (400, 200, 700, 300)),
-                               (200, 450 - self.prisoner_sprite_y, 50, 350, (50, 350, 350, 450)), (550, 450 - self.prisoner_sprite_y, 400, 700, (400, 350, 700, 450)), (200, 600 - self.prisoner_sprite_y, 50, 350, (50, 500, 350, 600)), (550, 600 - self.prisoner_sprite_y, 400, 700, (400, 500, 700, 600))]
->>>>>>> f1f6e6f4
         self.agent_selector_obj.reinit(self.agent_order)
         self.agent_selection = self.agent_selector_obj.next()
         for i in self.agents:
             p = self.prisoners[i]
             x, y, l, r, u = prisoner_spawn_locs[i]
-            p.position = (x + random.randint(-20, 20), y)
+            p.position = (x + random.randint(-20,20), y)
         self.last_rewards = [0 for _ in self.agents]
-<<<<<<< HEAD
         self.frames = 0	
-=======
-        self.frames = 0
->>>>>>> f1f6e6f4
         self.rendering = False
         if observe:
             return self.observe(self.agent_selection)
+        
 
     def step(self, action, observe=True):
         # move prisoners, -1 = move left, 0 = do  nothing and 1 is move right
@@ -330,31 +264,27 @@
         reward = 0
         if action != None:
             if action != 0 and not self.continuous:
-                action = action / abs(action)
+                action = action/abs(action)
             reward = self.move_prisoner(agent, action)
         else:
             print("Error, received null action")
             action = 0
 
-        # set the sprite state to action normalized
+        #set the sprite state to action normalized
         if action != 0:
-            self.prisoners[agent].set_state(action / abs(action))
+            self.prisoners[agent].set_state(action/abs(action))
         else:
             self.prisoners[agent].set_state(0)
-
+        
         self.rewards[agent] = reward
         if self.rendering:
             self.clock.tick(30)
         else:
             self.clock.tick()
-
-<<<<<<< HEAD
+        #self.draw()
+
         self.num_frames += 1
         if (self.num_frames >= self.max_frames):
-=======
-        self.frames += 1
-        if (self.frames >= self.max_frames):
->>>>>>> f1f6e6f4
             self.done_val = True
             for d in self.dones:
                 self.dones[d] = True
@@ -362,25 +292,16 @@
         self.agent_selection = self.agent_selector_obj.next()
         observation = self.observe(self.agent_selection)
 
-        pygame.event.pump()
         if observe:
             return observation
 
-<<<<<<< HEAD
     def render(self, mode='human'):	
         if not self.rendering:	
             pygame.display.init()	
             self.screen = pygame.display.set_mode((750, 650))
             self.screen.blit(self.background, (0, 0))
-=======
-    def render(self, mode='human'):
-        if not self.rendering:
-            pygame.display.init()
-            self.screen = pygame.display.set_mode((750, 650))
->>>>>>> f1f6e6f4
         self.rendering = True
         self.draw()
         pygame.display.flip()
 
-
 from .manual_control import manual_control