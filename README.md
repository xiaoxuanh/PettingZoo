# PettingZoo
[![Build Status](https://travis-ci.com/PettingZoo-Team/PettingZoo.svg?branch=master)](https://travis-ci.com/PettingZoo-Team/PettingZoo)

PettingZoo is a Python library for conducting research in multi-agent reinforcement learning. It's akin to a multi-agent version of OpenAI's Gym library.

We model environments as *Agent Environment Cycle* (AEC) games, in order to be able to support all types of multi-agent RL environments under one API.

## Environment Types and Installation

PettingZoo includes the following sets of games:

* atari: Multi-player Atari 2600 games (both cooperative and competitive)
* classic: Classical games including card games, board games, etc.
* gamma: Cooperative graphical games developed by us, requiring a high degree of coordination
* magent: Configurable environments with massive numbers of particle agents, originally from https://github.com/geek-ai/MAgent
* mpe: A set of simple nongraphical communication tasks, originally from https://github.com/openai/multiagent-particle-envs
* sisl: 3 cooperative environments, originally from https://github.com/sisl/MADRL

To install, use `pip install pettingzoo`

We support Python 3.6, 3.7 and 3.8


## Initializing Environments

Using environments in PettingZoo is very similar to Gym, i.e. you initialize an environment via:

```
from pettingzoo.gamma import pistonball_v0
env = pistonball_v0.env()
```

Environments are generally highly configurable via arguments at creation, i.e.:

```
cooperative_pong.env(ball_speed=18, left_paddle_speed=25,
right_paddle_speed=25, is_cake_paddle=True, max_frames=900, bounce_randomness=False)
```

## Interacting With Environments
Environments can be interacted with in a manner very similar to Gym:

```
observation = env.reset()
while True:
    for _ in env.agent_order:
        reward, done, info = env.last()
        action = policy(observation)
        observation = env.step(action)
```

The commonly used methods are:

`agent_order` is a list of agent names in the order they act. In some environments, the number of agents and this order can change. Agent's can also appear twice in this (i.e. act twice in a cycle).

`last()` returns the reward, etc. from the action taken by the selected agent during it's last step. This is because those values aren't guaranteed to be fully known until right before an agent's next turn.

`reset(observe=True)` is the same as in Gym- it resets the environment (and set's it up for use when called the first time), and returns the observation of the first agent in `agent order`. Setting `observe=False` disables computing and returning the observation.

`step(action, observe=True)` takes the action of the agent in the environment, automatically switches control to the next agent in `env.agent_order`, and returns the observation for the next agent (as it's what the policy will next need). Setting `observe=False` disables computing and returning the observation.


## Additional Environment API

PettingZoo models games as AEC games, and thus can support any game multi-agent RL can consider, allowing for fantastically weird cases. Because of this, our API includes lower level functions and attributes that you probably won't need, but are very important when you do. Their functionality is also needed by the high level functions above though, so implementing them is just a matter of code factoring.

`agents`: A list of the names of all current agents, typically integers. These may be changed as an environment progresses (i.e. agents can be added or removed).

`agent_selection` an attribute of the environment corresponding to the currently selected agent that an action can be taken for. Internal functions use it to know what agent is acting.

`num_agents`: The number of agents currently in the environment.

`observation_spaces`: A dict of the gym observation spaces of every agent, by name.

`action_spaces`: A dict of the gym action spaces of every agent, by name.

`rewards`: A dict of the rewards of every agent at the time called, by name. Rewards are summed from the last time an agent took it's turn, and zeroed before it takes another turn. This is called by `last`. This looks like:

`{0:[first agent's reward], 1:[second agent's reward] ... n-1:[nth agent's reward]}`

`dones`: A dict of the done state of every agent at the time called, by name. This is called by `last`. This looks like:

`dones = {0:[first agent's done state], 1:[second agent's done state] ... n-1:[nth agent's done state]}`

`infos`: A dict of info for each agent, by name. Each agent's info is also a dict. This is called by `last`. This looks like:

`infos = {0:[first agent's info], 1:[second agent's info] ... n-1:[nth agent's info]}`

`observe(agent)`: Returns the observation an agent currently can make. `step` calls this.

`render(mode='human')`: Displays a rendered frame from the environment, if supported. Environments may support different render modes.

`close()`: Closes the rendering window.

## Environment Actions

In this API, when the environment acts following an agents action, they're treated as happening at the same time. There are cases where breaking these apart can be very helpful. Our API supports this by treating the environment as an "agent". While initially odd, having an environment agent that can act on the state of the game is actually a common modeling practice in game theory.

We encourage calling the environment actor `'env'` in `env.agents`, and having it take `None` as an action.

## Environment Documentation

Full documentation of each environment is available [here].

All environments end in something like \_v0.  When changes are made to environments that might impact learning results, the number is increased by one to prevent potential confusion.

## SuperSuit

[SuperSuit](https://github.com/PettingZoo-Team/SuperSuit) contains nice wrappers to do common preprocessing actions, like frame stacking or changing RGB observations to greyscale. It also supports Gym environments, in addition to PettingZoo.

## Utils

### API Test

```
import pettingzoo.tests.api_test as api_test
api_test.api_test(env, render=False, verbose_progress=False)
```

This tests the environment for API compliance. If the environment has a custom `render()` method, setting argument `render=True` tests whether there is an accompanying custom `close()` method. If `verbose_progress=True`, progress of the test is printed to the console. 

### Bombardment Test

```
import pettingzoo.tests.bombardment_test as bombardment_test
bombardment_test.bombardment_test(env, cycles=10000)
```

This randomly plays through the environment `cycles` times, to test for stability.

### Performance Benchmark

```
import pettingzoo.tests.performance_benchmark as performance_benchmark
performance_benchmark.performance_benchmark(env)
```

This randomly steps through the environment for 60 seconds to benchmark it's performance.

### Manual Control Test

```
import pettingzoo.tests.manual_control_test as manual_control_test
manual_control_test.test_manual_control(env.manual_control)
```

If the environment has`manual_control` functionality included (explained below), this test makes sure the method does not creash for random key inputs. The argument supplied to the `test_manual_control` method is the manual control method name for the environment (i.e. `manual_control=pistonball.manual_control`).

### Manual Control

Often, you want to be able to play before trying to learn it to get a better feel for it. Some of our games directly support this:

```
from pettingzoo.gamma import prison
prison.manual_control([environment specs])
```

Look at the [documentation] for individual environments to see which supports manual control and what the controls for a specific environment are.

### Random Demo

For all renderable games games, including those that can't be played by humans, you easily can get an impression for them by watching a random policy control all the actions:

```
from pettingzoo.utils import random_demo
random_demo(env)
```

### Observation Saving

If the agents in a game make observations that are images, the observations can be saved to an image file. This function takes in the environment, along with a specified agent. If no agent is specified, the current selected agent for the environment is chosen. If all_agents is passed in as True, then the observations of all agents in the environment is saved. By default the images are saved to the current working directory, in a folder matching the environment name. The saved image will match the name of the observing agent. If save_dir is passed in, a new folder is created where images will be saved to.

```
from pettingzoo.utils import save_observation
save_observation(env, agent=None, all_agents=False, save_dir=os.getcwd())

```

The first function will save the current observation for the specified agent. The second function will save the current observation based on the currently selected agent. The last function will save the current observations of all agents in the environment.

## OS Support

We support Linux and macOS, and conduct CI testing on both. We will accept PRs related to Windows, but do not officially support it. We're open to help properly supporting Windows.

## Leaderboards
Our cooperative games have leaderboards for best total (summed over all agents) score. If you'd like to be listed on the leader board, please submit a pull request. Only pull requests that link to code for reproducibility and use environment arguments in the spirit of the competition will be accepted.

## Citation

To cite this project in publication, please use

```
@misc{pettingZoo2020,
  author = {Terry, Justin K and Black, Benjamin and Jayakumar, Mario  and Hari, Ananth and Santos, Luis and Dieffendahl, Clemens and Williams, Niall and Ravi, Praveen and Lokesh, Yashas and Horsch, Caroline and Patel, Dipam and Manocha, Dinesh},
  title = {Petting{Z}oo},
  year = {2020},
  publisher = {GitHub},
  note = {GitHub repository},
  howpublished = {\url{https://github.com/PettingZoo-Team/PettingZoo}}
}
```

## Incomplete Environments

The following environments are under active development:

* classic/checkers (Caroline)
* classic/shogi (Caroline)
<<<<<<< HEAD
* magent/* (Mario)
=======
* magent/* (Ben)
>>>>>>> 4721b224
* robotics/* (Yiling)<|MERGE_RESOLUTION|>--- conflicted
+++ resolved
@@ -206,9 +206,5 @@
 
 * classic/checkers (Caroline)
 * classic/shogi (Caroline)
-<<<<<<< HEAD
-* magent/* (Mario)
-=======
 * magent/* (Ben)
->>>>>>> 4721b224
 * robotics/* (Yiling)