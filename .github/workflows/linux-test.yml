--- conflicted
+++ resolved
@@ -25,14 +25,6 @@
       run: |
         pip install AutoROM bandit codespell isort flake8 pytest -r requirements.txt
         AutoROM -v
-<<<<<<< HEAD
-    - name: Full Python tests
-      run: |
-        xvfb-run -s "-screen 0 1024x768x24" pytest ./test/pytest_runner.py
-        pytest ./test/all_parameter_combs.py
-        pytest ./test/variable_env_test.py
-=======
->>>>>>> 5d23f1d1
     - name: Bandit, Codespell, and Flake 8 tests
       run: |
         bash ./check_style.sh
@@ -45,7 +37,7 @@
         pip install dist/*.tar.gz
     - name: Full Python tests
       run: |
-        pytest ./test/pytest_runner.py
+        xvfb-run -s "-screen 0 1024x768x24" pytest ./test/pytest_runner.py
         pytest ./test/all_parameter_combs.py
         pytest ./test/variable_env_test.py
         pytest ./test/doc_examples_test.py
