# This workflow will install Python dependencies, run tests and lint with a variety of Python versions
# For more information see: https://help.github.com/actions/language-and-framework-guides/using-python-with-github-actions

name: Python tests

on:
  push:
    branches: [ master ]
  pull_request:
    branches: [ master ]

jobs:
  linux-test:
    runs-on: ubuntu-20.04
    strategy:
      matrix:
        python-version: ['3.7', '3.8', '3.9']
    steps:
    - uses: actions/checkout@v2
    - name: Set up Python ${{ matrix.python-version }}
      uses: actions/setup-python@v2
      with:
        python-version: ${{ matrix.python-version }}
    - name: Install dependencies
      run: |
        pip install AutoROM bandit codespell isort flake8 pytest -r requirements.txt
        AutoROM -v
<<<<<<< HEAD
=======
    - name: Full Python tests
      run: |
        pytest ./test/pytest_runner.py
        pytest ./test/all_parameter_combs.py
        pytest ./test/variable_env_test.py
        pytest ./test/doc_examples_test.py
>>>>>>> 411e8016
    - name: Bandit, Codespell, and Flake 8 tests
      run: |
        bash ./check_style.sh
    - name: Print tests
      run: |
        python -m test.print_test
    - name: Source distribution test
      run: |
        python setup.py sdist
        pip install dist/*.tar.gz
    - name: Full Python tests
      run: |
        pytest ./test/pytest_runner.py
        pytest ./test/all_parameter_combs.py
        pytest ./test/variable_env_test.py
    - name: 13 lines test
      run: |
        pip install stable_baselines3 supersuit
        sed s/total_timesteps=2000000/total_timesteps=2000/g tutorials/13_lines.py | sed s/n_steps=256/n_steps=16/g | xvfb-run -s "-screen 0 1024x768x24" python -<|MERGE_RESOLUTION|>--- conflicted
+++ resolved
@@ -25,15 +25,6 @@
       run: |
         pip install AutoROM bandit codespell isort flake8 pytest -r requirements.txt
         AutoROM -v
-<<<<<<< HEAD
-=======
-    - name: Full Python tests
-      run: |
-        pytest ./test/pytest_runner.py
-        pytest ./test/all_parameter_combs.py
-        pytest ./test/variable_env_test.py
-        pytest ./test/doc_examples_test.py
->>>>>>> 411e8016
     - name: Bandit, Codespell, and Flake 8 tests
       run: |
         bash ./check_style.sh
@@ -49,6 +40,7 @@
         pytest ./test/pytest_runner.py
         pytest ./test/all_parameter_combs.py
         pytest ./test/variable_env_test.py
+        pytest ./test/doc_examples_test.py
     - name: 13 lines test
       run: |
         pip install stable_baselines3 supersuit
