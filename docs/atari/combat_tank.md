---
layout: "docu"
title: "Combat: Tank"
actions: "Discrete"
agents: "2"
manual-control: "No"
action-shape: "(1,)"
action-values: "[0,17]"
observation-shape: "(256, 160, 3)"
observation-values: "(0,255)"
import: "from pettingzoo.atari import combat_tank_v1"
agent-labels: "agents= ['first_0', 'second_0']"
---

<div class="docu-info" markdown="1">
{% include info_box.md %}
</div>

<div class="docu-content" markdown="1">
<div class="appear_big" markdown="1">
{% include env_icon.md %}
## {{page.title}}
</div>




*Combat*'s classic tank mode is an adversarial game where prediction, and positioning are key.

The players move around the map. When your opponent is hit by your bullet,
you score a point. Note that your opponent gets blasted through obstacles when it is hit, potentially putting it in a good position to hit you back.

Whenever you score a point, you are rewarded +1 and your opponent is penalized -1.

[Official Combat manual](https://atariage.com/manual_html_page.php?SoftwareID=935)


#### Environment parameters

Some environment parameters are common to all Atari environments and are described in the [base Atari documentation](../atari).

Parameters specific to combat-tank are

```
combat_tank_v1.env(has_maze=True, is_invisible=False, billiard_hit=True)
```

`has_maze`:  Set to true to have the map be a maze instead of an open field

`is_invisible`:  If true, tanks are invisible unless they are firing or are running into a wall.

`billiard_hit`:  If true, bullets bounce off walls, in fact, like billiards, they only count if they hit the opponent's tank after bouncing off a wall.
<<<<<<< HEAD
</div>
=======

### Version History

* v1: Breaking changes to entire API (1.4.0)
* v0: Initial versions release (1.0.0)
>>>>>>> 820b15fc
<|MERGE_RESOLUTION|>--- conflicted
+++ resolved
@@ -50,12 +50,9 @@
 `is_invisible`:  If true, tanks are invisible unless they are firing or are running into a wall.
 
 `billiard_hit`:  If true, bullets bounce off walls, in fact, like billiards, they only count if they hit the opponent's tank after bouncing off a wall.
-<<<<<<< HEAD
-</div>
-=======
 
 ### Version History
 
 * v1: Breaking changes to entire API (1.4.0)
 * v0: Initial versions release (1.0.0)
->>>>>>> 820b15fc
+</div>