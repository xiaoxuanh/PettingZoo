---
layout: docu
actions: Discrete
agents: 2
manual-control: No
action-shape: (1,)
action-values: [0,17]
observation-shape: (210, 160, 3)
observation-values: (0,255)
---


### Space Invaders

<<<<<<< HEAD
This environment is part of the [Atari environments](atari). Please read that page first for general information.
=======
>>>>>>> d1d70b54


This environment is part of the [Atari environments](../atari). Please read that page first for general information.





`from pettingzoo.atari import space_invaders_v0`



`agents= ["first_0", "second_0"]`

<<<<<<< HEAD
![space_invaders_easy gif](docs/atari/atari_space_invaders.gif)
=======


![space_invaders_easy gif](atari_space_invaders.gif)
>>>>>>> d1d70b54



*AEC diagram*



Classic Atari game, but there are two ships controlled by two players that are each trying to maximize their score.



This game has a cooperative aspect where the players can choose to maximize their score by working together to clear the levels. The normal aliens are 5-30 points, depending on how high up they start, and the ship that flies across the top of the screen is worth 100 points.



However, there is also a competitive aspect where a player receives a 200 point bonus when the other player is hit by the aliens. So sabotaging the other player somehow is a possible strategy.



The number of lives is shared between the ships, i.e. the game ends when a ship has been hit 3 times.



[Official Space Invaders manual](https://atariage.com/manual_html_page.php?SoftwareLabelID=460)



#### Environment parameters

<<<<<<< HEAD
Some environment parameters are common to all Atari environments and are described in the [base Atari documentation](atari).
=======


Some environment parameters are common to all Atari environments and are described in the [base Atari documentation](../atari).


>>>>>>> d1d70b54

Parameters specific to Space Invaders are



```

space_invaders.env(alternating_control=False, moving_shields=True, zigzaging_bombs=False, fast_bomb=False, invisible_invaders=False)

```



```

alternating_control: Only one of the two players has an option to fire at one time. If you fire, your opponent can then fire. However, you can't hoard the firing ability forever, eventually, control shifts to your opponent anyways.



moving_shields: The shields move back and forth, leaving less reliable protection.



zigzaging_bombs: The invader's bombs move back and forth, making them more difficult to avoid.



fast_bomb: The bombs are much faster, making them more difficult to avoid.



invisible_invaders: The invaders are invisible, making them more difficult to hit.

```<|MERGE_RESOLUTION|>--- conflicted
+++ resolved
@@ -12,10 +12,6 @@
 
 ### Space Invaders
 
-<<<<<<< HEAD
-This environment is part of the [Atari environments](atari). Please read that page first for general information.
-=======
->>>>>>> d1d70b54
 
 
 This environment is part of the [Atari environments](../atari). Please read that page first for general information.
@@ -30,13 +26,9 @@
 
 `agents= ["first_0", "second_0"]`
 
-<<<<<<< HEAD
-![space_invaders_easy gif](docs/atari/atari_space_invaders.gif)
-=======
 
 
 ![space_invaders_easy gif](atari_space_invaders.gif)
->>>>>>> d1d70b54
 
 
 
@@ -66,15 +58,11 @@
 
 #### Environment parameters
 
-<<<<<<< HEAD
-Some environment parameters are common to all Atari environments and are described in the [base Atari documentation](atari).
-=======
 
 
 Some environment parameters are common to all Atari environments and are described in the [base Atari documentation](../atari).
 
 
->>>>>>> d1d70b54
 
 Parameters specific to Space Invaders are
 
