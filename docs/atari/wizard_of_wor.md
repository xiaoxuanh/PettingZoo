---
layout: docu
actions: Discrete
agents: 2
manual-control: No
action-shape: (1,)
action-values: [0,17]
observation-shape: (210, 160, 3)
observation-values: (0,255)
---


### Wizard of Wor

<<<<<<< HEAD
This environment is part of the [Atari environments](atari). Please read that page first for general information.
=======
>>>>>>> d1d70b54


This environment is part of the [Atari environments](../atari). Please read that page first for general information.





`from pettingzoo.atari import wizard_of_wor_v0`



`agents= ["first_0", "second_0"]`

<<<<<<< HEAD
![wizard_of_wor gif](docs/atari/atari_wizard_of_wor.gif)
=======


![wizard_of_wor gif](atari_wizard_of_wor.gif)
>>>>>>> d1d70b54



*AEC diagram*



Battling both against NPCs and the other player. Careful timing,

and control is essential, as well as awareness of your opponent.



You score points by hitting the opponent and NPCs with your bullets. Hitting an NPC scores between 200 to 2500 points depending on the NCP, and hitting a player scores 1000 points.



If you get hit by a bullet, you lose a life. When both players lose 3 lives, the game is over.



Note that in addition to the competitive aspect where you benefit from attacking the other player, there is a cooperative aspect to the game where clearing levels means that both players will have more opportunities to score.



[Official Warlords manual](https://atariage.com/manual_html_page.php?SoftwareLabelID=593)



#### Environment parameters

<<<<<<< HEAD
Environment parameters are common to all Atari environments and are described in the [base Atari documentation](atari) .
=======


Environment parameters are common to all Atari environments and are described in the [base Atari documentation](../atari) .
>>>>>>> d1d70b54
<|MERGE_RESOLUTION|>--- conflicted
+++ resolved
@@ -12,10 +12,6 @@
 
 ### Wizard of Wor
 
-<<<<<<< HEAD
-This environment is part of the [Atari environments](atari). Please read that page first for general information.
-=======
->>>>>>> d1d70b54
 
 
 This environment is part of the [Atari environments](../atari). Please read that page first for general information.
@@ -30,13 +26,9 @@
 
 `agents= ["first_0", "second_0"]`
 
-<<<<<<< HEAD
-![wizard_of_wor gif](docs/atari/atari_wizard_of_wor.gif)
-=======
 
 
 ![wizard_of_wor gif](atari_wizard_of_wor.gif)
->>>>>>> d1d70b54
 
 
 
@@ -68,10 +60,6 @@
 
 #### Environment parameters
 
-<<<<<<< HEAD
-Environment parameters are common to all Atari environments and are described in the [base Atari documentation](atari) .
-=======
 
 
-Environment parameters are common to all Atari environments and are described in the [base Atari documentation](../atari) .
->>>>>>> d1d70b54
+Environment parameters are common to all Atari environments and are described in the [base Atari documentation](../atari) .