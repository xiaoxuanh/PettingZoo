--- conflicted
+++ resolved
@@ -153,13 +153,8 @@
 
 The seed test takes in a function that creates a pettingzoo environment. For example
 
-<<<<<<< HEAD
-``` python
-from pettingzoo.test import seed_test
-=======
-```
+``` python
 from pettingzoo.test import seed_test, parallel_seed_test
->>>>>>> 99a63657
 from pettingzoo.butterfly import pistonball_v4
 env_fn = pistonball_v4.env
 seed_test(env_fn, num_cycles=10, test_kept_state=True)
