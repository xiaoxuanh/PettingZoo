---
layout: docu
actions: Discrete
agents: 2
manual-control: No
action-shape: Discrete(103)
action-values: Discrete(103)
observation-shape: (54,)
observation-values: [0, 100]
num-states: 10^162
---


### Texas Hold'em No Limit

<<<<<<< HEAD
This game part of the [classic games](classic), please visit that page first for general information about these games.
=======
>>>>>>> d1d70b54


This game part of the [classic games](../classic), please visit that page first for general information about these games.





`from pettingzoo.classic import texas_holdem_no_limit_v0`



`agents= ['player_0', 'player_1']`

<<<<<<< HEAD
![](docs/classic/classic_texas_holdem.gif)
=======


![](classic_texas_holdem.gif)
>>>>>>> d1d70b54



*AEC Diagram*



Texas Hold'em No Limit is a variation of Texas Hold'em where there is no limit on the amount of raise or the number of raises.



Our implementation wraps [RLCard](http://rlcard.org/games.html#no-limit-texas-hold-em) and you can refer to its documentation for additional details. Please cite their work if you use this game in research.





### Environment arguments



```

texas_holdem.env(seed=None)

```



```

seed: seed for random values. Set to None to use machine random source. Set to fixed value for deterministic behavior

```



#### Observation Space



The observation space is similar to Texas Hold'em. The first 52 entries represent the current player's hand with any community card.



|  Index  | Description                                  |  Values  |

|:-------:|----------------------------------------------|:--------:|

|  0 - 12 | Spades<br>_`0`: A, `1`: 2, ..., `12`: K_     |  [0, 1]  |

| 13 - 25 | Hearts<br>_`13`: A, `14`: 2, ..., `25`: K_   |  [0, 1]  |

| 26 - 38 | Diamonds<br>_`26`: A, `27`: 2, ..., `38`: K_ |  [0, 1]  |

| 39 - 51 | Clubs<br>_`39`: A, `40`: 2, ..., `51`: K_    |  [0, 1]  |

|    52   | Number of Chips of player_0                  | [0, 100] |

|    53   | Number of Chips of player_1                  | [0, 100] |



#### Action Space



| Action ID | Action                                                      |

|:---------:|-------------------------------------------------------------|

|     0     | Call                                                        |

|     1     | Raise                                                       |

|     2     | Check                                                       |

|  3 - 102  | Raise<br>_`3`: 1 chip, `4`: 2 chips, ..., `102`: 100 chips_ |



#### Rewards



| Winner          | Loser           |

| :-------------: | :-------------: |

| +raised chips/2 | -raised chips/2 |



#### Legal Moves



The legal moves available for each agent, found in `env.infos[agent]['legal_moves']`, are updated after each step. Taking an illegal move ends the game with a reward of -1 for the illegally moving agent and a reward of 0 for all other agents.<|MERGE_RESOLUTION|>--- conflicted
+++ resolved
@@ -13,10 +13,6 @@
 
 ### Texas Hold'em No Limit
 
-<<<<<<< HEAD
-This game part of the [classic games](classic), please visit that page first for general information about these games.
-=======
->>>>>>> d1d70b54
 
 
 This game part of the [classic games](../classic), please visit that page first for general information about these games.
@@ -31,13 +27,9 @@
 
 `agents= ['player_0', 'player_1']`
 
-<<<<<<< HEAD
-![](docs/classic/classic_texas_holdem.gif)
-=======
 
 
 ![](classic_texas_holdem.gif)
->>>>>>> d1d70b54
 
 
 
