--- conflicted
+++ resolved
@@ -103,11 +103,6 @@
 ### Version History
 
 * v2: Merge RPS and rock paper lizard scissors spock environments, add num_actions and max_cycles arguments (1.9.0)
-<<<<<<< HEAD
-* v1: Bumped version of all environments due to breaking API changes (1.4.0)
-* v0: Initial versions release (1.0.0)
-</div>
-=======
 * v1: Bumped version of all environments due to adoption of new agent iteration scheme where all agents are iterated over after they are done (1.4.0)
 * v0: Initial versions release (1.0.0)
->>>>>>> 0b97ce71
+</div>